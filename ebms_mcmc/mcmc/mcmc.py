--- conflicted
+++ resolved
@@ -285,12 +285,7 @@
         #Calculate log prior for both models
         log_prior_act = self.model_log_prior(rep_act, kind = self.params['prior_kind'])
         log_prior_prop = self.model_log_prior(rep_prop, kind = self.params['prior_kind'])
-<<<<<<< HEAD
-        #MINUS SIGN WRONG IN PROBA!
-        proba = np.exp( log_evi_act_sample + log_prior_act - log_evi_prop_sample - log_prior_prop)
-=======
         proba = np.exp( log_evi_prop_sample + log_prior_prop - log_evi_act_sample - log_prior_act)
->>>>>>> f3731849
         proba = proba * self.corrections(rep_act, rep_prop)
         if proba > 1:
             return True
